{
  "name": "react-use-websocket",
<<<<<<< HEAD
  "version": "1.4.0",
=======
  "version": "2.0.0",
>>>>>>> 4ee52e9c
  "description": "React Hook for WebSocket communication",
  "main": "./dist/index.js",
  "files": [
    "src",
    "dist"
  ],
  "scripts": {
    "test": "node_modules/.bin/jest --verbose",
    "compile": "rm -rf dist/ && node_modules/.bin/tsc -p .",
    "push": "npm run compile && git push && npm publish"
  },
  "repository": {
    "type": "git",
    "url": "git+https://github.com/robtaussig/react-use-websocket.git"
  },
  "dependencies": {},
  "devDependencies": {
    "@babel/cli": "^7.4.3",
    "@babel/core": "^7.4.3",
    "@babel/preset-env": "^7.4.3",
    "@babel/preset-react": "^7.0.0",
    "@types/node": "^12.12.30",
    "@types/react": "^16.8.23",
    "@types/react-dom": "^16.8.5",
    "@types/websocket": "0.0.40",
    "awesome-typescript-loader": "^5.2.1",
    "babel-core": "^7.0.0-bridge.0",
    "babel-eslint": "^10.0.1",
    "babel-jest": "^24.8.0",
    "babel-loader": "^8.0.5",
    "jest": "^24.8.0",
    "source-map-loader": "^0.2.4",
    "typescript": "^3.7.2"
  },
  "babel": {
    "presets": [
      "@babel/preset-env",
      "@babel/preset-react"
    ]
  },
  "keywords": [
    "react",
    "react-hooks",
    "websocket",
    "websockets"
  ],
  "author": "Robert Taussig <robert.taussig@gmail.com> (robtaussig.com)",
  "license": "MIT",
  "bugs": {
    "url": "https://github.com/robtaussig/react-use-websocket/issues"
  },
  "homepage": "https://github.com/robtaussig/react-use-websocket#readme"
}<|MERGE_RESOLUTION|>--- conflicted
+++ resolved
@@ -1,10 +1,6 @@
 {
   "name": "react-use-websocket",
-<<<<<<< HEAD
-  "version": "1.4.0",
-=======
   "version": "2.0.0",
->>>>>>> 4ee52e9c
   "description": "React Hook for WebSocket communication",
   "main": "./dist/index.js",
   "files": [
