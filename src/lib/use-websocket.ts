import { useEffect, useRef, useState, useCallback, useMemo } from 'react';
import { attachListeners } from './attach-listener';
import { DEFAULT_OPTIONS, ReadyState, UNPARSABLE_JSON_OBJECT } from './constants';
import { createOrJoinSocket } from './create-or-join';
import { getUrl } from './get-url';
import websocketWrapper from './proxy';
<<<<<<< HEAD

export interface Options {
  fromSocketIO?: boolean;
  queryParams?: QueryParams;
  share?: boolean;
  onOpen?: (event: WebSocketEventMap['open']) => void;
  onClose?: (event: WebSocketEventMap['close']) => void;
  onMessage?: (event: WebSocketEventMap['message']) => void;
  onError?: (event: WebSocketEventMap['error']) => void;
  shouldReconnect?: (event: WebSocketEventMap['close']) => boolean;
  reconnectInterval?: number;
  reconnectAttempts?: number;
  filter?: (message: WebSocketEventMap['message']) => boolean;
  retryOnError?: boolean;
  enforceStaticOptions?: boolean;
}

export type ReadyStateState = {
  [url: string]: ReadyState,
}

export type SendMessage = (
  message: string | ArrayBuffer | SharedArrayBuffer | Blob | ArrayBufferView
) => void;
// export type WebSocketProxy = <typeof ProxyWebSocket>;
=======
import {
  Options,
  ReadyStateState,
  SendMessage,
  SendJsonMessage,
  WebSocketMessage,
  UseWebSocketReturnValue,
} from './types';
>>>>>>> 4ee52e9c

export type WebSocketHook = {
  sendMessage: SendMessage,
  lastMessage: WebSocketEventMap['message'],
  readyStateFromUrl: ReadyState,
  getWebSocket: () => WebSocket,
}

export const useWebSocket = (
  url: string | (() => string | Promise<string>) | null,
  options: Options = DEFAULT_OPTIONS,
<<<<<<< HEAD
): WebSocketHook => {
  const [lastMessage, setLastMessage] = useState<WebSocketEventMap['message']>(null);
  const [readyState, setReadyState] = useState<ReadyStateState>({});
=======
  connect: boolean = true,
): UseWebSocketReturnValue => {
  const [ lastMessage, setLastMessage ] = useState<WebSocketEventMap['message']>(null);
  const lastJsonMessage = useMemo(() => {
    if (lastMessage) {
      try {
        return JSON.parse(lastMessage.data);
      } catch (e) {
        return UNPARSABLE_JSON_OBJECT;
      }
    }
    return null;
  },[lastMessage]);
  const [ readyState, setReadyState ] = useState<ReadyStateState>({});
  const convertedUrl = useRef<string>(null);
>>>>>>> 4ee52e9c
  const webSocketRef = useRef<WebSocket>(null);
  const startRef = useRef<() => void>(null);
  const reconnectCount = useRef<number>(0);
  const messageQueue = useRef<WebSocketMessage[]>([]);
  const expectClose = useRef<boolean>(false);
<<<<<<< HEAD
  const webSocketProxy = useRef<WebSocket>(null);
  const staticOptionsCheck = useRef<boolean>(false);

  const convertedUrl = useMemo(() => {
    const converted = options.fromSocketIO ? parseSocketIOUrl(url) : url;
    const alreadyHasQueryParams = options.fromSocketIO;

    return options.queryParams
      ? appendQueryParams(converted, options.queryParams, alreadyHasQueryParams)
      : converted;
  }, [url]);
=======
  const webSocketProxy = useRef<WebSocket>(null)
  const optionsCache = useRef<Options>(null);
  optionsCache.current = options;

  const readyStateFromUrl =
    convertedUrl.current && readyState[convertedUrl.current] !== undefined ?
      readyState[convertedUrl.current] :
      url !== null && connect === true ?
        ReadyState.CONNECTING :
        ReadyState.UNINSTANTIATED;
>>>>>>> 4ee52e9c

  const sendMessage: SendMessage = useCallback(message => {
    if (webSocketRef.current && webSocketRef.current.readyState === ReadyState.OPEN) {
      webSocketRef.current.send(message);
    } else {
      messageQueue.current.push(message);
    }
  }, []);

<<<<<<< HEAD
=======
  const sendJsonMessage: SendJsonMessage = useCallback(message => {
    sendMessage(JSON.stringify(message));
  }, [sendMessage]);
  
>>>>>>> 4ee52e9c
  const getWebSocket = useCallback(() => {
    if (optionsCache.current.share !== true) {
      return webSocketRef.current;
    }

    if (webSocketProxy.current === null) {
      webSocketProxy.current = websocketWrapper(webSocketRef.current, startRef);
    }

    return webSocketProxy.current;
  }, [optionsCache]);

  useEffect(() => {
    if (url !== null && connect === true) {
      let removeListeners: () => void;

<<<<<<< HEAD
    const start = (): void => {
      expectClose.current = false;

      createOrJoinSocket(webSocketRef, convertedUrl, setReadyState, options);

      removeListeners = attachListeners(
        webSocketRef.current,
        convertedUrl,
        {
          setLastMessage,
          setReadyState
        },
        options,
        startRef.current,
        reconnectCount,
        expectClose
      );
    };
=======
      const start = async () => {
        expectClose.current = false;
        convertedUrl.current = await getUrl(url, optionsCache);

        createOrJoinSocket(webSocketRef, convertedUrl.current, setReadyState, optionsCache);
>>>>>>> 4ee52e9c

        removeListeners = attachListeners(webSocketRef.current, convertedUrl.current, {
          setLastMessage,
          setReadyState,
        }, optionsCache, startRef.current, reconnectCount, expectClose);
      };

      startRef.current = () => {
        expectClose.current = true;
        if (webSocketProxy.current) webSocketProxy.current = null;
        removeListeners?.();
        start();
      };
    
      start();
<<<<<<< HEAD
    };

    start();
    return () => {
      expectClose.current = true;
      if (webSocketProxy.current) webSocketProxy.current = null;
      removeListeners();
    };
  }, [convertedUrl]);

  useEffect(() => {
    if (options.enforceStaticOptions !== false && staticOptionsCheck.current) {
      throw new Error('The options object you pass must be static');
=======
      return () => {
        expectClose.current = true;
        if (webSocketProxy.current) webSocketProxy.current = null;
        removeListeners?.();
      };
    }
  }, [url, connect, optionsCache, sendMessage]);

  useEffect(() => {
    if (readyStateFromUrl === ReadyState.OPEN) {
      messageQueue.current.splice(0).forEach(message => {
        sendMessage(message);
      });
>>>>>>> 4ee52e9c
    }
  }, [readyStateFromUrl]);

<<<<<<< HEAD
    staticOptionsCheck.current = true;
  }, [options]);

  const readyStateFromUrl =
    readyState[convertedUrl] !== undefined
      ? readyState[convertedUrl]
      : ReadyState.CONNECTING;

  return { sendMessage, lastMessage, readyStateFromUrl, getWebSocket };
=======
  return {
    sendMessage,
    sendJsonMessage,
    lastMessage,
    lastJsonMessage,
    readyState: readyStateFromUrl,
    getWebSocket,
  };
>>>>>>> 4ee52e9c
};<|MERGE_RESOLUTION|>--- conflicted
+++ resolved
@@ -4,33 +4,6 @@
 import { createOrJoinSocket } from './create-or-join';
 import { getUrl } from './get-url';
 import websocketWrapper from './proxy';
-<<<<<<< HEAD
-
-export interface Options {
-  fromSocketIO?: boolean;
-  queryParams?: QueryParams;
-  share?: boolean;
-  onOpen?: (event: WebSocketEventMap['open']) => void;
-  onClose?: (event: WebSocketEventMap['close']) => void;
-  onMessage?: (event: WebSocketEventMap['message']) => void;
-  onError?: (event: WebSocketEventMap['error']) => void;
-  shouldReconnect?: (event: WebSocketEventMap['close']) => boolean;
-  reconnectInterval?: number;
-  reconnectAttempts?: number;
-  filter?: (message: WebSocketEventMap['message']) => boolean;
-  retryOnError?: boolean;
-  enforceStaticOptions?: boolean;
-}
-
-export type ReadyStateState = {
-  [url: string]: ReadyState,
-}
-
-export type SendMessage = (
-  message: string | ArrayBuffer | SharedArrayBuffer | Blob | ArrayBufferView
-) => void;
-// export type WebSocketProxy = <typeof ProxyWebSocket>;
-=======
 import {
   Options,
   ReadyStateState,
@@ -39,7 +12,6 @@
   WebSocketMessage,
   UseWebSocketReturnValue,
 } from './types';
->>>>>>> 4ee52e9c
 
 export type WebSocketHook = {
   sendMessage: SendMessage,
@@ -51,14 +23,10 @@
 export const useWebSocket = (
   url: string | (() => string | Promise<string>) | null,
   options: Options = DEFAULT_OPTIONS,
-<<<<<<< HEAD
+  connect: boolean = true,
 ): WebSocketHook => {
   const [lastMessage, setLastMessage] = useState<WebSocketEventMap['message']>(null);
   const [readyState, setReadyState] = useState<ReadyStateState>({});
-=======
-  connect: boolean = true,
-): UseWebSocketReturnValue => {
-  const [ lastMessage, setLastMessage ] = useState<WebSocketEventMap['message']>(null);
   const lastJsonMessage = useMemo(() => {
     if (lastMessage) {
       try {
@@ -69,27 +37,12 @@
     }
     return null;
   },[lastMessage]);
-  const [ readyState, setReadyState ] = useState<ReadyStateState>({});
   const convertedUrl = useRef<string>(null);
->>>>>>> 4ee52e9c
   const webSocketRef = useRef<WebSocket>(null);
   const startRef = useRef<() => void>(null);
   const reconnectCount = useRef<number>(0);
   const messageQueue = useRef<WebSocketMessage[]>([]);
   const expectClose = useRef<boolean>(false);
-<<<<<<< HEAD
-  const webSocketProxy = useRef<WebSocket>(null);
-  const staticOptionsCheck = useRef<boolean>(false);
-
-  const convertedUrl = useMemo(() => {
-    const converted = options.fromSocketIO ? parseSocketIOUrl(url) : url;
-    const alreadyHasQueryParams = options.fromSocketIO;
-
-    return options.queryParams
-      ? appendQueryParams(converted, options.queryParams, alreadyHasQueryParams)
-      : converted;
-  }, [url]);
-=======
   const webSocketProxy = useRef<WebSocket>(null)
   const optionsCache = useRef<Options>(null);
   optionsCache.current = options;
@@ -100,7 +53,6 @@
       url !== null && connect === true ?
         ReadyState.CONNECTING :
         ReadyState.UNINSTANTIATED;
->>>>>>> 4ee52e9c
 
   const sendMessage: SendMessage = useCallback(message => {
     if (webSocketRef.current && webSocketRef.current.readyState === ReadyState.OPEN) {
@@ -110,13 +62,10 @@
     }
   }, []);
 
-<<<<<<< HEAD
-=======
   const sendJsonMessage: SendJsonMessage = useCallback(message => {
     sendMessage(JSON.stringify(message));
   }, [sendMessage]);
   
->>>>>>> 4ee52e9c
   const getWebSocket = useCallback(() => {
     if (optionsCache.current.share !== true) {
       return webSocketRef.current;
@@ -133,37 +82,24 @@
     if (url !== null && connect === true) {
       let removeListeners: () => void;
 
-<<<<<<< HEAD
-    const start = (): void => {
-      expectClose.current = false;
-
-      createOrJoinSocket(webSocketRef, convertedUrl, setReadyState, options);
-
-      removeListeners = attachListeners(
-        webSocketRef.current,
-        convertedUrl,
-        {
-          setLastMessage,
-          setReadyState
-        },
-        options,
-        startRef.current,
-        reconnectCount,
-        expectClose
-      );
-    };
-=======
       const start = async () => {
         expectClose.current = false;
         convertedUrl.current = await getUrl(url, optionsCache);
 
         createOrJoinSocket(webSocketRef, convertedUrl.current, setReadyState, optionsCache);
->>>>>>> 4ee52e9c
 
-        removeListeners = attachListeners(webSocketRef.current, convertedUrl.current, {
-          setLastMessage,
-          setReadyState,
-        }, optionsCache, startRef.current, reconnectCount, expectClose);
+        removeListeners = attachListeners(
+          webSocketRef.current,
+          convertedUrl.current,
+          {
+            setLastMessage,
+            setReadyState
+          },
+          optionsCache,
+          startRef.current,
+          reconnectCount,
+          expectClose
+        );
       };
 
       startRef.current = () => {
@@ -174,21 +110,7 @@
       };
     
       start();
-<<<<<<< HEAD
-    };
-
-    start();
-    return () => {
-      expectClose.current = true;
-      if (webSocketProxy.current) webSocketProxy.current = null;
-      removeListeners();
-    };
-  }, [convertedUrl]);
-
-  useEffect(() => {
-    if (options.enforceStaticOptions !== false && staticOptionsCheck.current) {
-      throw new Error('The options object you pass must be static');
-=======
+        
       return () => {
         expectClose.current = true;
         if (webSocketProxy.current) webSocketProxy.current = null;
@@ -202,21 +124,9 @@
       messageQueue.current.splice(0).forEach(message => {
         sendMessage(message);
       });
->>>>>>> 4ee52e9c
     }
   }, [readyStateFromUrl]);
 
-<<<<<<< HEAD
-    staticOptionsCheck.current = true;
-  }, [options]);
-
-  const readyStateFromUrl =
-    readyState[convertedUrl] !== undefined
-      ? readyState[convertedUrl]
-      : ReadyState.CONNECTING;
-
-  return { sendMessage, lastMessage, readyStateFromUrl, getWebSocket };
-=======
   return {
     sendMessage,
     sendJsonMessage,
@@ -225,5 +135,4 @@
     readyState: readyStateFromUrl,
     getWebSocket,
   };
->>>>>>> 4ee52e9c
 };