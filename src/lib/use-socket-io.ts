--- conflicted
+++ resolved
@@ -46,9 +46,6 @@
     fromSocketIO: true,
   }), [])
 
-<<<<<<< HEAD
-  const { sendMessage, lastMessage, readyStateFromUrl, getWebSocket } = useWebSocket(
-=======
   const {
     sendMessage,
     sendJsonMessage,
@@ -56,7 +53,7 @@
     readyState,
     getWebSocket,
   } = useWebSocket(
->>>>>>> 4ee52e9c
+
     url,
     optionsWithSocketIO,
     connect,
