# useWebSocket React Hook
[Live Demo](https://robtaussig.com/socket/)

[Test in StackBlitz](https://stackblitz.com/edit/react-huzf9f)

React Hook designed to provide robust WebSocket integrations to your React Components. Experimental support for SocketIO (read documentation below for more information)

Pull requests welcomed!

## Why

Using WebSockets from the client is more than just exchanging messages. It requires working around the WebSocket's readyState, responding to non-user driven events (the WebSocket connection suddenly closing, for example), and for React in particular, it can become complex where there may be a many-to-one relationship between component/subscribers and a single WebSocket. This makes it particularly easy to experience bugs where listeners are not properly added and removed based on a component's lifecycle. React Hook's declarative improvements to how cleanup functions are built right into the hooks, and the ability to use powerful, reusable custom hooks that integrate seamlessly with functional React Components makes this a particularly compelling marriage of APIs.

## Example Implementation

```js
import React, { useState, useCallback } from 'react';
import useWebSocket from 'react-use-websocket';

const CONNECTION_STATUS_CONNECTING = 0;
const CONNECTION_STATUS_OPEN = 1;
const CONNECTION_STATUS_CLOSING = 2;
const CONNECTION_STATUS_CLOSED = 3;

export const WebSocketDemo = () => {
  const [socketUrl, setSocketUrl] = useState('wss://echo.websocket.org'); //Public API that will echo messages sent to it back to the client
  const [messageHistory, setMessageHistory] = useState([]);
  const [sendMessage, lastMessage, readyState, getWebSocket] = useWebSocket(socketUrl);

  const handleClickChangeSocketUrl = useCallback(() => setSocketUrl('wss://demos.kaazing.com/echo'), []);
  const handleClickSendMessage = useCallback(() => sendMessage('Hello'), []);

  useEffect(() => {
    if (lastMessage !== null) {
    
      //getWebSocket returns the WebSocket wrapped in a Proxy. This is to restrict actions like mutating a shared websocket, overwriting handlers, etc
      const currentWebsocketUrl = getWebSocket().url;
      console.log('received a message from ', currentWebsocketUrl);
      
      setMessageHistory(prev => prev.concat(lastMessage));
    }
  }, [lastMessage]);

  const connectionStatus = {
    [CONNECTION_STATUS_CONNECTING]: 'Connecting',
    [CONNECTION_STATUS_OPEN]: 'Open',
    [CONNECTION_STATUS_CLOSING]: 'Closing',
    [CONNECTION_STATUS_CLOSED]: 'Closed',
  }[readyState];

  return (
    <div>
      <button onClick={handleClickChangeSocketUrl}>Click Me to change Socket Url</button>
      <button onClick={handleClickSendMessage} disabled={readyState !== CONNECTION_STATUS_OPEN}>Click Me to send 'Hello'</button>
      <span>The WebSocket is currently {connectionStatus}</span>
      <span>Last message: {lastMessage.data}</span>
      <ul>
        {messageHistory.map((message, idx) => <span key={idx}>{message.data}</span>)}
      </ul>
    </div>
  );
};

```

From the example above, the component will rerender every time the readyState of the WebSocket changes, as well as when the WebSocket receives a message (which will change lastMessage). sendMessage is a memoized callback that will proxy the message to the current WebSocket (referenced to internally with useRef).

A demo of this can be found [here](https://robtaussig.com/socket/). Each component uses its own useWebSocket hook. This implementation takes advantage of passing an optional options object (documented below). Among setting event callbacks (for onmessage, onclose, onerror, and onopen) that will log to the console, it is using the share option, which means if multiple components pass the same socketUrl to useWebSocket and both have options.share equal to true, then only a single WebSocket will be created and useWebSocket will manage subscriptions/unsubscriptions internally. This of course means that the shared WebSockets will need to be cached. useWebSocket will keep track of how many subscribers any given WebSocket has and will automatically free it from memory once there are no subscribers remaining (a subscriber unsubscribes when it either unmounts or changes its socketUrl). Of course, multiple WebSockets can be created with the same target url, and so components are not required to share the same communication pipeline.

## Getting Started

```sh
npm install react-use-websocket
```

```js
// In component
import useWebSocket from 'react-use-websocket';

// In component function
<<<<<<< HEAD
const STATIC_OPTIONS = useMemo(() => ({
  onOpen: () => console.log('opened'),
  shouldReconnect: (closeEvent) => true, //Will attempt to reconnect on all close events, such as server shutting down
}), []);

const [sendMessage, lastMessage, readyState] = useWebSocket('wss://echo.websocket.org', STATIC_OPTIONS);
=======
const [sendMessage, lastMessage, readyState, getWebSocket] = useWebSocket('wss://echo.websocket.org', { onOpen: console.log });
>>>>>>> 6fc3932b
```

## Requirements
- React 16.8+
- Cannot be used within a class component (must be a functional component that supports React Hooks)

## API

### sendMessage: Function(Any)
The argument sent through sendMessage will be passed directly to WebSocket#send. sendMessage will be static, and thus can be passed down through children components without triggering prop changes.


### lastMessage: MessageEvent

Will be an unparsed MessageEvent received from the WebSocket.

### readyState: Enum<0, 1, 2, 3>

Will be an integer representing the readyState of the WebSocket.

<<<<<<< HEAD
## Reconnecting
By default, `useWebSocket` does not attempt to reconnect to a websocket after it disconnects. This behavior can be modified through a few options. To attempt to reconnect on error events, set `Options#retryOnError` to `true`. Because close events are less straight forward (e.g., was the close event triggered intentionally by the client or by something unexpected by the server restarting?), `Options#shouldReconnect` must be provided as a callback, with the socket closeEvent as the first and only argument, and a return value of either `true` or `false`. If `true`, `useWebSocket` will attempt to reconnect up to a specified number of attempts (with a default of `20`) at a specified interval (with a default of `5000` (ms)). The option properties for attempts is `Options#reconnectAttempts` and the interval is `Options#reconnectInterval`. As an example:

```js
const didUnmount = useRef(false);

const options = useMemo(() =>({
  shouldReconnect: (closeEvent) => {
    return didUnmount.current === false; //useWebSocket will handle unmounting for you, but this is an example of a case in which you would not want it to automatically reconnect
  },
  reconnectAttempts: 10,
  reconnectInterval: 3000,
}, []);

const [sendMessage, lastMessage, readyState] = useWebSocket('wss://echo.websocket.org', options);

useEffect(() => {
  return () => {
    didUnmount.current = true;
  };
=======
### getWebSocket: Function() -> Proxy<WebSocket>

Calling this function will lazily instantiate a Proxy instance that wraps the underlying websocket. You can get and set properties on the return value that will directly interact with the websocket, however certain properties/methods are protected (cannot invoke `close` or `send`, and cannot redefine any of the event handlers like `onmessage`, `onclose`, `onopen` and `onerror`. An example of using this:

```js
const [sendMessage, lastMessage, readyState, getWebSocket] = useWebSocket('wss://echo.websocket.org');

//Run on mount
useEffect(() => {
  console.log(getWebSocket().binaryType)
  //=> 'blob'
  
  //Change binaryType property of websocket
  getWebSocket().binaryType = 'arraybuffer';
  
  console.log(getWebSocket().binaryType)
  //=> 'arraybuffer'
  
  //Attempt to change event handler
  getWebSocket().onmessage = console.log
  //=> A warning is logged to console: 'The websocket's event handlers should be defined through the options object passed into useWebSocket.'
  
  //Attempt to change an immutable property
  getWebSocket().url = 'www.google.com';
  console.log(getWebSocket().url);
  //=> 'wss://echo.websocket.org'
  
  //Attempt to call webSocket#send
  getWebSocket().send('Hello from WebSocket');
  //=> No message is sent, and no error thrown (a no-op function was returned), but an error will be logged to console: 'Calling methods directly on the websocket is not supported at this moment. You must use the methods returned by useWebSocket.'
>>>>>>> 6fc3932b
}, []);
```

## Options

**Right now, the options object, if any, passed to useWebSocket must be static (and any change to it after the first render will throw an error). In my own experimentation, and upon personal observation of colleagues using this in their own projects, it is too easy to create unintentional bugs due to misunderstanding how closures interact with dynamic props in React Hooks. I found that accounting for these misunderstandings at the library-level meant writing it in a way that would make it less intuitive to audit yourself. Solving for this at the component-level should be much easier and likely involve defining your event callbacks using a ref.**

### Example options with ref solution
```js
const dynamicPropRef = useRef(null);
dynamicPropRef.current = /*some prop you want to use in the options callbacks*/;

const options = useMemo(() => ({
  share: true,
  onMessage: message => console.log(`onMessage with access to dynamicProp: ${dynamicPropRef.current}`, message),
  onClose: event => console.log('onClose', event),
  onError: error => console.log('onError', error),
  onOpen: event => console.log('onOpen', event),
  fromSocketIO: true,
  queryParams: { 'user_id': 1 },
  shouldReconnect: () => dynamicPropRef.current === true, //If websocket closing is intentional, can set dynamicPropRef to false to avoid unnecessary reconnect attempts
}),[]);

const [sendMessage, lastMessage, readyState] = useWebSocket('wss://echo.websocket.org', options);
```

### ShouldReconnect
See section on [Reconnecting](#Reconnecting)

### Event Handlers: Callback
Each of options.onMessage, options.onError, options.onClose, and options.onOpen will be called on the corresponding WebSocket event, if provided. Each will be passed the same event provided from the WebSocket.

### Share: Boolean
If set to true, a new websocket will not be instantiated if one for the same url has already been created for another component. Once all subscribing components have either unmounted or changed their target socket url, shared WebSockets will be closed and cleaned up. No other APIs should be affected by this.

### FromSocketIO: Boolean
SocketIO acts as a layer on top of the WebSocket protocol, and the required client-side implementation involves a few peculiarities. If you have a SocketIO back-end, or are converting a client-side application that uses the socketIO library, setting this to true might be enough to allow useWebSocket to work interchangeably. This is an experimental option as the SocketIO library might change its API at any time. This was tested with Socket IO 2.1.1.

### QueryParams: Object
Pass an object representing an arbitrary number of query parameters, which will be converted into stringified query params and appended to the websocket url.

```js
const queryParams = {
  'user_id': 1,
  'room_id': 5
};
//<url>?user_id=1&room_id=5
```

### useSocketIO
SocketIO sends messages in a format that isn't JSON-parsable. One example is:
```
"42["Action",{"key":"value"}]"
```
An extension of this hook is available by importing useSocketIO:
```js
import { useSocketIO } from 'react-use-websocket';

//Same API in component
const [sendMessage, lastMessage, readyState] = useSocketIO('http://localhost:3000/');
```
It is important to note that lastMessage will not be a MessageEvent, but instead an object with two keys: `type` and `payload`.

### Filter: Callback
If a function is provided with the key `filter`, incoming messages will be passed through the function, and only if it returns `true` will the hook pass along the lastMessage and update your component.

## Known Issues
- I wanted this library to provide as much direct access to the WebSocket as possible, and so you still must follow traditional rules (no sending messages until the WebSocket is fully opened being the primary one). In the example implementation above, the send message button is disabled if the readyState isn't 1 (OPEN). Similar safeguards should be employed.

## Considered features
- On the note of sending messages before the WebSocket is open, I have considered creating a queue of messages that are sent while the WebSocket is not OPEN, and then firing them as soon as it opens.

## Next steps
- Eager to write tests and write a contributions guide.<|MERGE_RESOLUTION|>--- conflicted
+++ resolved
@@ -78,16 +78,12 @@
 import useWebSocket from 'react-use-websocket';
 
 // In component function
-<<<<<<< HEAD
 const STATIC_OPTIONS = useMemo(() => ({
   onOpen: () => console.log('opened'),
   shouldReconnect: (closeEvent) => true, //Will attempt to reconnect on all close events, such as server shutting down
 }), []);
 
-const [sendMessage, lastMessage, readyState] = useWebSocket('wss://echo.websocket.org', STATIC_OPTIONS);
-=======
-const [sendMessage, lastMessage, readyState, getWebSocket] = useWebSocket('wss://echo.websocket.org', { onOpen: console.log });
->>>>>>> 6fc3932b
+const [sendMessage, lastMessage, readyState, getWebSocket] = useWebSocket('wss://echo.websocket.org', STATIC_OPTIONS);
 ```
 
 ## Requirements
@@ -108,7 +104,6 @@
 
 Will be an integer representing the readyState of the WebSocket.
 
-<<<<<<< HEAD
 ## Reconnecting
 By default, `useWebSocket` does not attempt to reconnect to a websocket after it disconnects. This behavior can be modified through a few options. To attempt to reconnect on error events, set `Options#retryOnError` to `true`. Because close events are less straight forward (e.g., was the close event triggered intentionally by the client or by something unexpected by the server restarting?), `Options#shouldReconnect` must be provided as a callback, with the socket closeEvent as the first and only argument, and a return value of either `true` or `false`. If `true`, `useWebSocket` will attempt to reconnect up to a specified number of attempts (with a default of `20`) at a specified interval (with a default of `5000` (ms)). The option properties for attempts is `Options#reconnectAttempts` and the interval is `Options#reconnectInterval`. As an example:
 
@@ -129,7 +124,9 @@
   return () => {
     didUnmount.current = true;
   };
-=======
+});
+```
+
 ### getWebSocket: Function() -> Proxy<WebSocket>
 
 Calling this function will lazily instantiate a Proxy instance that wraps the underlying websocket. You can get and set properties on the return value that will directly interact with the websocket, however certain properties/methods are protected (cannot invoke `close` or `send`, and cannot redefine any of the event handlers like `onmessage`, `onclose`, `onopen` and `onerror`. An example of using this:
@@ -160,7 +157,6 @@
   //Attempt to call webSocket#send
   getWebSocket().send('Hello from WebSocket');
   //=> No message is sent, and no error thrown (a no-op function was returned), but an error will be logged to console: 'Calling methods directly on the websocket is not supported at this moment. You must use the methods returned by useWebSocket.'
->>>>>>> 6fc3932b
 }, []);
 ```
 
