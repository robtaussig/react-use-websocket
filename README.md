--- conflicted
+++ resolved
@@ -22,25 +22,6 @@
 import useWebSocket, { ReadyState } from 'react-use-websocket';
 
 export const WebSocketDemo = () => {
-<<<<<<< HEAD
-  const [socketUrl, setSocketUrl] = useState('wss://echo.websocket.org'); //Public API that will echo messages sent to it back to the client
-  const [messageHistory, setMessageHistory] = useState([]);
-  const { sendMessage, lastMessage, readyState, getWebSocket } = useWebSocket(socketUrl);
-
-  const handleClickChangeSocketUrl = useCallback(() => setSocketUrl('wss://demos.kaazing.com/echo'), []);
-  const handleClickSendMessage = useCallback(() => sendMessage('Hello'), []);
-
-  useEffect(() => {
-    if (lastMessage !== null) {
-    
-      //getWebSocket returns the WebSocket wrapped in a Proxy. This is to restrict actions like mutating a shared websocket, overwriting handlers, etc
-      const currentWebsocketUrl = getWebSocket().url;
-      console.log('received a message from ', currentWebsocketUrl);
-      
-      setMessageHistory(prev => prev.concat(lastMessage));
-    }
-  }, [lastMessage]);
-=======
   //Public API that will echo messages sent to it back to the client
   const [socketUrl, setSocketUrl] = useState('wss://echo.websocket.org');
   const messageHistory = useRef([]);
@@ -59,7 +40,6 @@
 
   const handleClickSendMessage = useCallback(() =>
     sendMessage('Hello'), []);
->>>>>>> 4ee52e9c
 
   const connectionStatus = {
     [ReadyState.CONNECTING]: 'Connecting',
@@ -116,9 +96,6 @@
 
 // In functional React component
 
-<<<<<<< HEAD
-const { sendMessage, lastMessage, readyState, getWebSocket } = useWebSocket('wss://echo.websocket.org', STATIC_OPTIONS);
-=======
 // This can also be an async getter function. See notes below on Async Urls.
 const socketUrl = 'wss://echo.websocket.org';
 
@@ -134,7 +111,6 @@
   //Will attempt to reconnect on all close events, such as server shutting down
   shouldReconnect: (closeEvent) => true,
 });
->>>>>>> 4ee52e9c
 ```
 
 ## Requirements
@@ -172,15 +148,11 @@
 ```
 The argument sent through sendMessage will be passed directly to WebSocket#`send`. `sendMessage` will be static, and thus can be passed down through children components without triggering prop changes. Messages sent before the WebSocket is open will be queued up and sent on connection.
 
-<<<<<<< HEAD
-const { sendMessage, lastMessage, readyState } = useWebSocket('wss://echo.websocket.org', options);
-=======
 ### sendJsonMessage
 ```ts
 type sendJsonMessage = (message: any) => void;
 ```
 Message will first be passed through `JSON.stringify`.
->>>>>>> 4ee52e9c
 
 ### lastMessage
 ```ts
@@ -213,16 +185,12 @@
 If the WebSocket is shared, calling this function will lazily instantiate a `Proxy` instance that wraps the underlying WebSocket. You can get and set properties on the return value that will directly interact with the WebSocket, however certain properties/methods are protected (cannot invoke `close` or `send`, and cannot redefine any of the event handlers like `onmessage`, `onclose`, `onopen` and `onerror`. An example of using this:
 
 ```js
-<<<<<<< HEAD
-const { sendMessage, lastMessage, readyState, getWebSocket } = useWebSocket('wss://echo.websocket.org');
-=======
 const {
   sendMessage,
   lastMessage,
   readyState,
   getWebSocket
 } = useWebSocket('wss://echo.websocket.org', { share: true });
->>>>>>> 4ee52e9c
 
 useEffect(() => {
   console.log(getWebSocket().binaryType)
@@ -276,9 +244,6 @@
 }, []);
 ```
 
-<<<<<<< HEAD
-const { sendMessage, lastMessage, readyState } = useWebSocket('wss://echo.websocket.org', options);
-=======
 ## Options
 ```ts
 interface Options {
@@ -297,7 +262,6 @@
     [key: string]: string | number;
   };
 }
->>>>>>> 4ee52e9c
 ```
 ### shouldReconnect
 See section on [Reconnecting](#Reconnecting).
